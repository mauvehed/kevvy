import discord
from discord.ext import commands, tasks
from discord import app_commands
import aiohttp
from aiohttp import ClientTimeout
from .cve_monitor import CVEMonitor
from .nvd_client import NVDClient, NVDRateLimitError
from .vulncheck_client import VulnCheckClient
from .cisa_kev_client import CisaKevClient
from .db_utils import KEVConfigDB
import logging
import os
import asyncio
from typing import Dict, Any, List, Optional
from collections import defaultdict
from .discord_log_handler import DiscordLogHandler
import datetime
import signal
import platform

MAX_EMBEDS_PER_MESSAGE = 5

logger = logging.getLogger(__name__)

class SecurityBot(commands.Bot):
    def __init__(self, nvd_api_key: str | None, vulncheck_api_token: str | None):
        intents = discord.Intents.default()
        intents.message_content = True
        intents.guilds = True
        prefix = os.getenv('DISCORD_COMMAND_PREFIX', '!')
        super().__init__(command_prefix=prefix, intents=intents, enable_debug_events=True)

        self.http_session: aiohttp.ClientSession | None = None
        self.cisa_kev_client: CisaKevClient | None = None
        self.db: KEVConfigDB | None = None
        self.nvd_client: NVDClient | None = None
        self.cve_monitor: CVEMonitor | None = None
        self.start_time: datetime.datetime = datetime.datetime.now(datetime.timezone.utc)
        self.loaded_cogs: List[str] = []
        self.failed_cogs: List[str] = []
        self.timestamp_last_kev_check_success: Optional[datetime.datetime] = None
        self.timestamp_last_kev_alert_sent: Optional[datetime.datetime] = None

        # --- Statistics Counters ---
        self.stats_lock = asyncio.Lock()
        # Basic counters (already existed)
        self.stats_cve_lookups = 0
        self.stats_kev_alerts_sent = 0
        self.stats_messages_processed = 0
<<<<<<< HEAD
        self.stats_vulncheck_success = 0
        self.stats_api_errors_vulncheck = 0
        self.stats_nvd_fallback_success = 0
        self.stats_rate_limits_nvd = 0
        self.stats_api_errors_nvd = 0
        # --- End Statistics Counters --- Added Section
=======
        # New counters
        self.stats_vulncheck_success = 0
        self.stats_nvd_fallback_success = 0
        self.stats_api_errors_vulncheck = 0
        self.stats_api_errors_nvd = 0
        self.stats_api_errors_cisa = 0
        self.stats_rate_limits_nvd = 0 # Specific counter for NVD rate limits
        # App command errors: defaultdict(int) to count errors by type name
        self.stats_app_command_errors: Dict[str, int] = defaultdict(int)
        # --- End Statistics Counters ---
>>>>>>> 04546398

        # VulnCheck doesn't need session, can init here
        self.vulncheck_client = VulnCheckClient(api_key=vulncheck_api_token)

        # --- Kevvy Web Reporting Config ---
        self.kevvy_web_url = os.getenv('KEVVY_WEB_URL')
        self.kevvy_web_api_key = os.getenv('KEVVY_WEB_API_KEY')
        if self.kevvy_web_url and not self.kevvy_web_api_key:
             logger.warning("KEVVY_WEB_URL is set, but KEVVY_WEB_API_KEY is missing. Web reporting disabled.")
             self.kevvy_web_url = None # Disable if key is missing
        elif self.kevvy_web_url:
             logger.info(f"Kevvy Web reporting enabled for URL: {self.kevvy_web_url}")
        else:
             logger.info("Kevvy Web reporting is disabled (KEVVY_WEB_URL not set).")
        # --- End Kevvy Web Reporting Config ---

    async def _handle_signal(self, sig: signal.Signals):
        """Handles received OS signals for graceful shutdown."""
        logger.warning(f"Received signal {sig.name}. Initiating graceful shutdown...")
        # Use create_task to ensure close() runs even if the handler is interrupted
        asyncio.create_task(self.close(), name=f'Signal-{sig.name}-Shutdown')

    def _setup_signal_handlers(self):
        """Sets up OS signal handlers for graceful shutdown."""
        try:
            loop = asyncio.get_running_loop()
            for sig in (signal.SIGINT, signal.SIGTERM):
                loop.add_signal_handler(
                    sig, lambda s=sig: asyncio.create_task(self._handle_signal(s))
                )
            logger.info(f"Registered signal handlers for SIGINT and SIGTERM.")
        except NotImplementedError:
            logger.warning("Signal handlers are not supported on this platform (likely Windows). Graceful shutdown via signals is disabled.")
        except Exception as e:
            logger.error(f"Failed to set up signal handlers: {e}", exc_info=True)

    async def setup_hook(self):
        self.http_session = aiohttp.ClientSession()
        logger.info("Created aiohttp.ClientSession.")

        # Initialize NVD client now that we have a session
        self.nvd_client = NVDClient(session=self.http_session, api_key=os.getenv('NVD_API_KEY'))
        logger.info("Initialized NVDClient.")

        # Initialize Database utility
        try:
            self.db = KEVConfigDB()
            logger.info("Initialized KEV Configuration Database.")
        except Exception as e:
             logger.error(f"Failed to initialize KEV Configuration Database: {e}", exc_info=True)
             self.db = None

        # Initialize CISA client
        if self.db and self.http_session:
             self.cisa_kev_client = CisaKevClient(session=self.http_session, db=self.db)
             logger.info("Initialized CisaKevClient with DB persistence.")
        else:
            logger.error("Could not initialize CisaKevClient due to missing DB or HTTP session.")
            self.cisa_kev_client = None

        # Initialize CVEMonitor with NVDClient and potentially CisaKevClient
        if self.nvd_client:
            self.cve_monitor = CVEMonitor(self.nvd_client, kev_client=self.cisa_kev_client)
            logger.info(f"Initialized CVEMonitor (KEV support: {'enabled' if self.cisa_kev_client else 'disabled'}).")
        else:
            logger.error("Could not initialize CVEMonitor because NVDClient failed to initialize.")

        # Load Cogs
        initial_extensions = [
<<<<<<< HEAD
            # Load from the 'cogs' sub-package within the 'kevvy' package
            'kevvy.cogs.kev_commands',
            # 'kevvy.cogs.cve_lookup', # Removed as file doesn't exist
            'kevvy.cogs.cve_config',
            # Add other cogs here if needed
        ]
        self.loaded_cogs = [] # Reset on setup
=======
            'kevvy.cogs.kev_commands',
            'kevvy.cogs.cve_lookup'
            # Add other cogs here if needed
        ]
        self.loaded_cogs = [] # Reset on setup
        self.failed_cogs = [] # Reset on setup
>>>>>>> 04546398
        for extension in initial_extensions:
            try:
                await self.load_extension(extension)
                logger.info(f"Successfully loaded extension: {extension}")
                self.loaded_cogs.append(extension)
            except commands.ExtensionError as e:
                logger.error(f"Failed to load extension {extension}: {e}", exc_info=True)
                self.failed_cogs.append(f"{extension} (Load Error)")
            except Exception as e:
                 logger.error(f"An unexpected error occurred loading extension {extension}: {e}", exc_info=True)
                 self.failed_cogs.append(f"{extension} (Exception)")

        # Setup signal handlers before syncing commands or starting tasks
        self._setup_signal_handlers()

        # Sync the commands
        try:
            await self.tree.sync()
            logging.info(f"Synced application commands.")
        except Exception as e:
            logger.error(f"Failed to sync application commands: {e}", exc_info=True)
            # Consider adding this failure to failed_cogs or a separate status

        # Start background tasks
        self.check_cisa_kev_feed.start()
        if self.kevvy_web_url:
             self.report_status_task.start()

    async def close(self):
        logger.warning("Bot shutdown initiated...")
        if self.is_closed():
            logger.info("Bot close() called, but already closing/closed.")
            return

        logging.info("Closing bot resources...")
        if self.check_cisa_kev_feed.is_running():
            self.check_cisa_kev_feed.cancel()
            logging.info("Cancelled CISA KEV monitoring task.")

        if self.report_status_task.is_running():
            self.report_status_task.cancel()
            logging.info("Cancelled Kevvy Web reporting task.")

        if self.http_session:
            await self.http_session.close()
            logging.info("Closed aiohttp session.")

        if self.db:
            self.db.close()
            logging.info("Closed KEV Config Database connection.")

        await super().close()
        logger.warning("Bot shutdown complete.")

    @tasks.loop(hours=1)
    async def check_cisa_kev_feed(self):
        """Periodically checks the CISA KEV feed for new entries and sends to configured guilds."""
        if not self.cisa_kev_client or not self.db:
            logger.debug("CISA KEV client or DB not initialized, skipping check.")
            return

        task_start_time = datetime.datetime.now(datetime.timezone.utc)
        success = False
        try:
            logger.info("Running periodic CISA KEV check...")
            # Wrap client call to potentially track API errors
            new_entries = []
            try:
                new_entries = await self.cisa_kev_client.get_new_kev_entries()
                success = True # Mark success if call completes without CISA client exception
            except Exception as client_error:
                 logger.error(f"CISA KEV client error during fetch: {client_error}", exc_info=True)
                 async with self.stats_lock:
                     self.stats_api_errors_cisa += 1
                 # Allow loop to continue to update timestamp

            if not new_entries:
                logger.info("Completed periodic CISA KEV check. No new KEV entries found.")
                # No return needed here, let it reach the success update
            else:
                logger.info(f"Found {len(new_entries)} new KEV entries. Checking configured guilds...")
                enabled_configs = self.db.get_enabled_kev_configs()

                if not enabled_configs:
                    logger.info("No guilds have KEV monitoring enabled.")
                else:
                    alerts_sent_this_run = 0
                    for config in enabled_configs:
                        guild_id = config['guild_id']
                        channel_id = config['channel_id']

                        guild = self.get_guild(guild_id)
                        if not guild:
                            logger.warning(f"Could not find guild {guild_id} from KEV config, skipping.")
                            continue

                        target_channel = self.get_channel(channel_id)
                        if not target_channel:
                            logger.error(f"Could not find CISA KEV target channel with ID: {channel_id} in guild {guild.name} ({guild_id})")
                            continue
                        if not isinstance(target_channel, discord.TextChannel):
                             logger.error(f"CISA KEV target channel {channel_id} in guild {guild.name} ({guild_id}) is not a TextChannel.")
                             continue

                        logger.info(f"Sending {len(new_entries)} new KEV entries to channel #{target_channel.name} in guild {guild.name}")
                        for entry in new_entries:
                            embed = self._create_kev_embed(entry)
                            try:
                                await target_channel.send(embed=embed)
                                alerts_sent_this_run += 1
                                self.timestamp_last_kev_alert_sent = datetime.datetime.now(datetime.timezone.utc) # Update timestamp
                                await asyncio.sleep(0.75)
                            except discord.Forbidden:
                                 logger.error(f"Missing permissions to send message in CISA KEV channel {channel_id} (Guild: {guild_id})")
                                 break
                            except discord.HTTPException as e:
                                 logger.error(f"Failed to send CISA KEV embed for {entry.get('cveID', 'Unknown CVE')} to channel {channel_id} (Guild: {guild_id}): {e}")
                            except Exception as e:
                                 logger.error(f"Unexpected error sending KEV embed for {entry.get('cveID', 'Unknown CVE')} (Guild: {guild_id}): {e}", exc_info=True)
                        await asyncio.sleep(2)
                    # Update global counter after processing all guilds for this run
                    if alerts_sent_this_run > 0:
                        async with self.stats_lock:
                            self.stats_kev_alerts_sent += alerts_sent_this_run

            # Update success timestamp if the fetch didn't raise an exception
            if success:
                 self.timestamp_last_kev_check_success = task_start_time

        except Exception as e:
            # Catch errors in the loop logic itself (outside CISA client call)
            logger.error(f"Error during CISA KEV check loop logic: {e}", exc_info=True)
            # Optionally increment a different counter for loop errors vs API errors

    @check_cisa_kev_feed.before_loop
    async def before_kev_check(self):
        """Ensures the bot is ready before the loop starts."""
        await self.wait_until_ready()
        logger.info("Bot is ready, starting CISA KEV monitoring loop.")

    @tasks.loop(minutes=5)
    async def report_status_task(self):
        """Periodically sends status and detailed diagnostics to the kevvy-web server."""
        if not self.kevvy_web_url or not self.kevvy_web_api_key or not self.http_session:
            logger.debug("Web reporting skipped: URL, API key, or HTTP session not available.")
            return

        logger.debug("Preparing status & diagnostics report for kevvy-web...")
        now = datetime.datetime.now(datetime.timezone.utc)

        # --- Gather Basic Status (already existed) ---
        uptime_delta = now - self.start_time
        status_payload = {
            "timestamp": now.isoformat(),
            "bot_id": self.user.id if self.user else None,
            "bot_name": self.user.name if self.user else "Unknown",
            "guild_count": len(self.guilds),
            "latency_ms": round(self.latency * 1000, 2) if self.latency else None,
            "uptime_seconds": int(uptime_delta.total_seconds()),
            "shard_id": self.shard_id if self.shard_id is not None else 0,
            "shard_count": self.shard_count if self.shard_count is not None else 1,
            "is_ready": self.is_ready(),
            "is_closed": self.is_closed(),
        }

        # --- Gather Detailed Stats & Diagnostics ---
        # Make copies under lock to avoid holding lock during DB query/sending
        async with self.stats_lock:
<<<<<<< HEAD
            cve_lookups = self.stats_cve_lookups
            kev_alerts = self.stats_kev_alerts_sent
            messages_processed = self.stats_messages_processed
            vulncheck_success = self.stats_vulncheck_success
            api_errors_vulncheck = self.stats_api_errors_vulncheck
            nvd_fallback_success = self.stats_nvd_fallback_success
            rate_limits_nvd = self.stats_rate_limits_nvd
            api_errors_nvd = self.stats_api_errors_nvd
=======
            stats_payload = {
                "timestamp": now.isoformat(),
                "cve_lookups_since_last": self.stats_cve_lookups,
                "kev_alerts_sent_since_last": self.stats_kev_alerts_sent,
                "messages_processed_since_last": self.stats_messages_processed,
                "vulncheck_success_since_last": self.stats_vulncheck_success,
                "nvd_fallback_success_since_last": self.stats_nvd_fallback_success,
                "api_errors_vulncheck_since_last": self.stats_api_errors_vulncheck,
                "api_errors_nvd_since_last": self.stats_api_errors_nvd,
                "api_errors_cisa_since_last": self.stats_api_errors_cisa,
                "rate_limits_nvd_since_last": self.stats_rate_limits_nvd,
                "app_command_errors_since_last": dict(self.stats_app_command_errors) # Convert defaultdict
            }
>>>>>>> 04546398
            # Reset counters after reading
            self.stats_cve_lookups = 0
            self.stats_kev_alerts_sent = 0
            self.stats_messages_processed = 0
            self.stats_vulncheck_success = 0
<<<<<<< HEAD
            self.stats_api_errors_vulncheck = 0
            self.stats_nvd_fallback_success = 0
            self.stats_rate_limits_nvd = 0
            self.stats_api_errors_nvd = 0

        stats_data = {
            "timestamp": now.isoformat(),
            "cve_lookups_since_last": cve_lookups,
            "kev_alerts_sent_since_last": kev_alerts,
            "messages_processed_since_last": messages_processed,
            "vulncheck_success_since_last": vulncheck_success,
            "api_errors_vulncheck_since_last": api_errors_vulncheck,
            "nvd_fallback_success_since_last": nvd_fallback_success,
            "rate_limits_nvd_since_last": rate_limits_nvd,
            "api_errors_nvd_since_last": api_errors_nvd
=======
            self.stats_nvd_fallback_success = 0
            self.stats_api_errors_vulncheck = 0
            self.stats_api_errors_nvd = 0
            self.stats_api_errors_cisa = 0
            self.stats_rate_limits_nvd = 0
            self.stats_app_command_errors.clear()

        # Gather non-counter diagnostics
        enabled_kev_guilds = self.db.count_enabled_guilds() if self.db else 0

        diagnostics_payload = {
            "timestamp": now.isoformat(),
            "loaded_cogs": self.loaded_cogs,
            "failed_cogs": self.failed_cogs,
            "kev_enabled_guilds": enabled_kev_guilds,
            "last_kev_check_success_ts": self.timestamp_last_kev_check_success.isoformat() if self.timestamp_last_kev_check_success else None,
            "last_kev_alert_sent_ts": self.timestamp_last_kev_alert_sent.isoformat() if self.timestamp_last_kev_alert_sent else None,
>>>>>>> 04546398
        }

        # --- Send Data --- 
        # Send basic status
        await self._send_to_web_portal("/api/v1/status", status_payload)

        # Gather and Send Stats Payload
        stats_payload = await self._get_current_stats()
        await self._send_to_web_portal("/api/v1/stats", stats_payload)

        # Gather and Send Diagnostics Payload
        diagnostics_payload = await self._get_current_diagnostics()
        await self._send_to_web_portal("/api/v1/diagnostics", diagnostics_payload)

        # Reset counters after attempting to send all payloads
        async with self.stats_lock:
            logger.debug("Resetting periodic statistics counters.")

    @report_status_task.before_loop
    async def before_report_status(self):
        """Ensures the bot is ready before the reporting loop starts."""
        await self.wait_until_ready()
        logger.info("Bot is ready, starting Kevvy Web reporting loop.")

    @report_status_task.after_loop
    async def after_report_status(self):
        if self.report_status_task.is_being_cancelled():
            logger.info("Kevvy Web reporting loop cancelled.")
        else:
            logger.error("Kevvy Web reporting loop stopped unexpectedly.")

    async def _send_to_web_portal(self, endpoint: str, data: Dict[str, Any]):
        """Sends data to a specified endpoint on the kevvy-web server."""
        if not self.kevvy_web_url or not self.kevvy_web_api_key or not self.http_session:
            logger.error("Cannot send to web portal: Configuration or session missing.")
            return

        target_url = self.kevvy_web_url.rstrip('/') + endpoint
        headers = {
            'Content-Type': 'application/json',
            'X-API-Key': self.kevvy_web_api_key
        }
        request_timeout = ClientTimeout(total=10)

        # Use ClientTimeout object
        request_timeout = ClientTimeout(total=10)

        try:
<<<<<<< HEAD
            # Pass the ClientTimeout object
=======
>>>>>>> 04546398
            async with self.http_session.post(target_url, json=data, headers=headers, timeout=request_timeout) as response:
                if 200 <= response.status < 300:
                    logger.debug(f"Successfully sent data to kevvy-web endpoint {endpoint}. Status: {response.status}")
                else:
                    response_text = await response.text()
                    logger.error(f"Error sending data to kevvy-web endpoint {endpoint}. Status: {response.status}, Response: {response_text[:200]}") # Log first 200 chars
        except aiohttp.ClientConnectorError as e:
             logger.error(f"Connection error sending data to kevvy-web ({target_url}): {e}")
        except asyncio.TimeoutError:
            logger.error(f"Timeout error sending data to kevvy-web ({target_url})")
        except Exception as e:
            logger.error(f"Unexpected error sending data to kevvy-web endpoint {endpoint}: {e}", exc_info=True)

    def _create_kev_embed(self, kev_data: Dict[str, Any]) -> discord.Embed:
        """Creates a Discord embed for a CISA KEV entry."""
        cve_id = kev_data.get('cveID', 'N/A')
        nvd_link = f"https://nvd.nist.gov/vuln/detail/{cve_id}" if cve_id != 'N/A' else "Link unavailable"

        title = f"🚨 New CISA KEV Entry: {cve_id}"
        embed = discord.Embed(
            title=title,
            description=kev_data.get('shortDescription', 'No description available.'),
            url=nvd_link,
            color=discord.Color.dark_red()
        )

        embed.add_field(name="Vulnerability Name", value=kev_data.get('vulnerabilityName', 'N/A'), inline=False)
        embed.add_field(name="Vendor/Project", value=kev_data.get('vendorProject', 'N/A'), inline=True)
        embed.add_field(name="Product", value=kev_data.get('product', 'N/A'), inline=True)
        embed.add_field(name="Date Added", value=kev_data.get('dateAdded', 'N/A'), inline=True)
        embed.add_field(name="Required Action", value=kev_data.get('requiredAction', 'N/A'), inline=False)
        embed.add_field(name="Due Date", value=kev_data.get('dueDate', 'N/A'), inline=True)
        embed.add_field(name="Known Ransomware Use", value=kev_data.get('knownRansomwareCampaignUse', 'N/A'), inline=True)

        if notes := kev_data.get('notes', ''):
            notes_display = notes[:1020] + '...' if len(notes) > 1024 else notes
            embed.add_field(name="Notes", value=notes_display, inline=False)

        embed.set_footer(text="Source: CISA Known Exploited Vulnerabilities Catalog")
        embed.timestamp = discord.utils.utcnow()

        return embed

    async def on_connect(self):
        """Called when the bot successfully connects to the Discord Gateway."""
        logger.info(f"Successfully connected to Discord Gateway. Shard ID: {self.shard_id}")

    async def on_disconnect(self):
        """Called when the bot loses connection to the Discord Gateway."""
        logger.warning(f"Disconnected from Discord Gateway unexpectedly. Shard ID: {self.shard_id}. Will attempt to reconnect.")

    async def on_resumed(self):
        """Called when the bot successfully resumes a session after a disconnect."""
        logger.info(f"Successfully resumed Discord Gateway session. Shard ID: {self.shard_id}")

    async def on_ready(self):
        """Called when the bot is fully ready and internal cache is built."""
        if not hasattr(self, 'start_time'): # Prevent overwriting if on_ready is called multiple times (e.g., after resume)
            self.start_time = datetime.datetime.now(datetime.timezone.utc)
        logger.info(f'Logged in as {self.user.name} ({self.user.id})')
        logger.info(f'Command prefix: {self.command_prefix}')
        logger.info(f'Successfully fetched {len(self.guilds)} guilds.')
        logger.info('Bot is ready! Listening for CVEs...')
        await self._setup_discord_logging()

    async def on_guild_join(self, guild: discord.Guild):
        """Called when the bot joins a new guild."""
        logger.info(f"Joined guild: {guild.name} ({guild.id}). Owner: {guild.owner} ({guild.owner_id}). Members: {guild.member_count}")
        # Optional: Send a welcome message to the guild owner or a default channel

    async def on_guild_remove(self, guild: discord.Guild):
        """Called when the bot is removed from a guild."""
        logger.info(f"Removed from guild: {guild.name} ({guild.id}).")
        # Optional: Clean up any guild-specific configurations from the database

    async def on_app_command_error(self, interaction: discord.Interaction, error: app_commands.AppCommandError):
        """Global error handler for application (slash) commands."""
        command_name = interaction.command.name if interaction.command else "Unknown Command"
        user = interaction.user
        guild = interaction.guild
        channel = interaction.channel

        # Safely get guild/channel info for logging
        guild_name = guild.name if guild else "DM"
        guild_id = guild.id if guild else "N/A"
        # Use getattr for channel name as some types (like DMChannel) lack it
        channel_name = getattr(channel, 'name', 'DM/Unknown Channel')
        channel_id = channel.id if channel else "N/A"

        log_message = (
            f"App Command Error in command '{command_name}' "
            f"(User: {user} ({user.id}), Guild: {guild_name} ({guild_id}), "
            f"Channel: {channel_name} ({channel_id})): {error}"
        )

        if isinstance(error, app_commands.CommandNotFound):
            logger.warning(f"CommandNotFound error suppressed: {log_message}") # Usually not an issue unless commands aren't syncing
            # Don't need to inform user, Discord handles this
            return
        elif isinstance(error, app_commands.CommandOnCooldown):
            logger.warning(log_message)
            await interaction.response.send_message(
                f"⏳ This command is on cooldown. Please try again in {error.retry_after:.2f} seconds.",
                ephemeral=True
            )
        elif isinstance(error, app_commands.MissingPermissions):
            logger.error(log_message)
            await interaction.response.send_message(
                f"🚫 You do not have the required permissions to use this command: {', '.join(error.missing_permissions)}",
                ephemeral=True
            )
        elif isinstance(error, app_commands.BotMissingPermissions):
            logger.error(log_message)
            try:
                await interaction.response.send_message(
                    f"🚫 I lack the necessary permissions to run this command: {', '.join(error.missing_permissions)}."
                    f" Please ensure I have these permissions in this channel/server.",
                    ephemeral=True
                )
            except discord.Forbidden:
                 # Also safely access guild/channel id here
                 logger.error(f"Cannot even send error message about BotMissingPermissions in channel {channel_id} (Guild: {guild_id})")
        elif isinstance(error, app_commands.CheckFailure):
            # This covers custom checks failing (e.g., @app_commands.check decorators)
            logger.warning(f"CheckFailure: {log_message}")
            # Provide a generic message or tailor based on check type if needed
            await interaction.response.send_message(
                "❌ You do not meet the requirements to use this command.",
                ephemeral=True
            )
        else:
            # Log other/unexpected errors
            logger.error(f"Unhandled App Command Error: {log_message}", exc_info=error)
            try:
                # Send a generic error message if possible
                if interaction.response.is_done():
                    await interaction.followup.send("❌ An unexpected error occurred while processing your command.", ephemeral=True)
                else:
                    await interaction.response.send_message("❌ An unexpected error occurred while processing your command.", ephemeral=True)
            except Exception as e:
                 logger.error(f"Failed to send generic error message to user after unhandled App Command Error: {e}")

        # Increment error counter using the error type name
        error_type_name = type(error).__name__
        async with self.stats_lock:
            self.stats_app_command_errors[error_type_name] += 1

    async def _setup_discord_logging(self):
        """Sets up the DiscordLogHandler based on environment variables."""
        log_channel_id_str = os.getenv('LOGGING_CHANNEL_ID')
        disable_discord_logging = os.getenv('DISABLE_DISCORD_LOGGING', 'false').lower() == 'true'

        if disable_discord_logging:
            logging.info("Discord logging handler is disabled via DISABLE_DISCORD_LOGGING environment variable.")
            return # Exit setup early if disabled

        if log_channel_id_str:
            try:
                log_channel_id = int(log_channel_id_str)
                root_logger = logging.getLogger()

                # Check if the handler is already added to prevent duplicates during reconnects
                handler_exists = any(isinstance(h, DiscordLogHandler) and h.channel_id == log_channel_id for h in root_logger.handlers)
                if handler_exists:
                    logging.debug(f"DiscordLogHandler for channel {log_channel_id} already configured.")
                    return

                # Find existing console handler to copy its formatter
                formatter = None
                for handler in root_logger.handlers:
                    if isinstance(handler, logging.StreamHandler):
                        formatter = handler.formatter
                        break

                discord_handler = DiscordLogHandler(bot=self, channel_id=log_channel_id)

                # Set formatter if found, otherwise use default
                if formatter:
                    discord_handler.setFormatter(formatter)
                else:
                    # Fallback basic formatter if no console handler found
                    fallback_formatter = logging.Formatter('%(asctime)s - %(levelname)s - %(name)s - %(message)s')
                    discord_handler.setFormatter(fallback_formatter)

                root_logger.addHandler(discord_handler)
                logging.info(f"Successfully added Discord logging handler for channel ID {log_channel_id}")
            except ValueError:
                logging.error(f"Invalid LOGGING_CHANNEL_ID: '{log_channel_id_str}'. Must be an integer.")
            except Exception as e:
                logging.error(f"Failed to set up Discord logging handler: {e}", exc_info=True)
        else:
            logging.info("LOGGING_CHANNEL_ID not set, skipping Discord log handler setup.")

    async def on_message(self, message: discord.Message):
        if message.author == self.user:
            return

        # Increment message counter
        async with self.stats_lock:
            self.stats_messages_processed += 1

        # Ignore messages not in guilds for CVE auto-response check
        if not message.guild:
            await self.process_commands(message)
            return

        if not self.cve_monitor:
             logger.debug("CVEMonitor not initialized, skipping CVE scan.")
             await self.process_commands(message)
             return

        # --- Check Guild Configuration for CVE Auto-Response ---
        if not self.db:
             logger.error(f"Database unavailable during on_message for guild {message.guild.id}. Skipping CVE response check.")
             # Fallback: Should we process commands or just return?
             # Let's process commands but skip the auto-response part.
        else:
            try:
                response_mode = self.db.get_cve_response_mode(message.guild.id)

                if response_mode is None:
                    logger.debug(f"CVE auto-response disabled for guild {message.guild.id}. Skipping response.")
                    await self.process_commands(message)
                    return # Don't process CVEs in this message for auto-response

                elif response_mode == "all":
                    logger.debug(f"CVE auto-response enabled for all channels in guild {message.guild.id}.")
                    # Proceed to CVE detection

                elif response_mode.isdigit():
                    allowed_channel_id = int(response_mode)
                    if message.channel.id != allowed_channel_id:
                        logger.debug(f"CVE {message.id} found in channel {message.channel.id}, but response only allowed in {allowed_channel_id} for guild {message.guild.id}. Skipping response.")
                        await self.process_commands(message)
                        return # Don't process CVEs in this message for auto-response
                    else:
                         logger.debug(f"CVE auto-response permitted in channel {message.channel.id} for guild {message.guild.id}.")
                         # Proceed to CVE detection
                else:
                    logger.warning(f"Invalid CVE response mode '{response_mode}' found for guild {message.guild.id}. Skipping response.")
                    await self.process_commands(message)
                    return # Don't process CVEs

            except Exception as db_err:
                 logger.error(f"Error checking CVE response mode for guild {message.guild.id}: {db_err}", exc_info=True)
                 # Decide fallback behavior: maybe skip response to be safe?
                 await self.process_commands(message)
                 return

        # --- CVE Detection and Processing (only runs if checks above pass) ---
        cves_found = self.cve_monitor.find_cves(message.content)

        if not cves_found:
            await self.process_commands(message)
            return

        # Normalize CVEs to uppercase for consistent lookup
        unique_cves_upper = sorted(list(set(cve.upper() for cve in cves_found)), key=lambda x: cves_found.index(next(c for c in cves_found if c.upper() == x)))
        # Keep original case list for logging/display if needed, but use upper for processing
        original_unique_cves = sorted(list(set(cves_found)), key=lambda x: cves_found.index(x))

        guild_name = message.guild.name if message.guild else "DM"
        guild_id = message.guild.id if message.guild else "N/A"
        # Use getattr for safer access to channel name in log message
        channel_name = getattr(message.channel, 'name', f'ID:{message.channel.id}')
        channel_id = message.channel.id if message.channel else "N/A"

        logger.info(f"Found {len(unique_cves_upper)} unique CVE mentions in message {message.id} from {message.author} in {message.guild.name}/{channel_name}: {original_unique_cves}")

        embeds_to_send = []
        processed_count = 0
<<<<<<< HEAD
        # Use the uppercase list for processing
        for cve_id in unique_cves_upper:
=======
        for cve_original_case in unique_cves:
            # Normalize to uppercase for API lookups
            cve = cve_original_case.upper() # Added conversion

>>>>>>> 04546398
            if processed_count >= MAX_EMBEDS_PER_MESSAGE:
                logging.warning(f"Max embeds reached for message {message.id}. Found {len(unique_cves_upper)} unique CVEs, processing first {MAX_EMBEDS_PER_MESSAGE}.")
                break

            cve_data = None
            source_used = None # Track which source succeeded
            try:
                # Increment lookup counter for each unique CVE attempted
                async with self.stats_lock:
                    self.stats_cve_lookups += 1

<<<<<<< HEAD
                if self.vulncheck_client and self.vulncheck_client.api_client:
                    logging.debug(f"Attempting VulnCheck fetch for {cve_id}")
                    try:
                        cve_data = await self.vulncheck_client.get_cve_details(cve_id)
=======
                if self.vulncheck_client.api_client:
                    logging.debug(f"Attempting VulnCheck fetch for {cve}") # Uses normalized cve
                    try:
                        cve_data = await self.vulncheck_client.get_cve_details(cve) # Pass normalized cve
>>>>>>> 04546398
                        if cve_data:
                            source_used = "VulnCheck"
                            async with self.stats_lock:
                                self.stats_vulncheck_success += 1 # Increment VulnCheck success
                    except Exception as e_vc:
<<<<<<< HEAD
                        logger.error(f"Error during VulnCheck API call for {cve_id}: {e_vc}", exc_info=True)
=======
                        logger.error(f"Error during VulnCheck API call for {cve}: {e_vc}", exc_info=True)
>>>>>>> 04546398
                        async with self.stats_lock:
                            self.stats_api_errors_vulncheck += 1
                        cve_data = None # Ensure cve_data is None if exception occurred
                else:
                    logging.debug("VulnCheck client not available (no API key?), skipping.")

                if not cve_data:
<<<<<<< HEAD
                    log_msg_prefix = f"VulnCheck failed for {cve_id}," if self.vulncheck_client and self.vulncheck_client.api_client else ""
                    logging.debug(f"{log_msg_prefix} Attempting NVD fetch for {cve_id} (VulnCheck unavailable or failed).")

                    if self.nvd_client:
                        try:
                            cve_data = await self.nvd_client.get_cve_details(cve_id)
=======
                    log_msg_prefix = f"VulnCheck failed for {cve}," if self.vulncheck_client.api_client else ""
                    logging.debug(f"{log_msg_prefix} Attempting NVD fetch for {cve} (VulnCheck unavailable or failed).") # Uses normalized cve

                    if self.nvd_client:
                        try:
                            cve_data = await self.nvd_client.get_cve_details(cve) # Pass normalized cve
>>>>>>> 04546398
                            if cve_data:
                                source_used = "NVD"
                                async with self.stats_lock:
                                    self.stats_nvd_fallback_success += 1 # Increment NVD fallback success
<<<<<<< HEAD
                        # Catch other NVD client errors
                        except Exception as e_nvd:
                            logger.error(f"Error during NVD API call for {cve_id}: {e_nvd}", exc_info=True)
=======
                        # Catch Rate Limit specifically
                        except NVDRateLimitError as e_rate_limit:
                            logger.warning(f"NVD rate limit encountered for {cve}: {e_rate_limit}")
                            async with self.stats_lock:
                                self.stats_rate_limits_nvd += 1
                            cve_data = None
                        # Catch other NVD client errors
                        except Exception as e_nvd:
                            logger.error(f"Error during NVD API call for {cve}: {e_nvd}", exc_info=True)
>>>>>>> 04546398
                            async with self.stats_lock:
                                self.stats_api_errors_nvd += 1
                            cve_data = None # Ensure cve_data is None if exception occurred
                    else:
                         logger.warning("NVD Client not available, skipping NVD lookup.")

                if cve_data:
                    # Add source info if not already present from client
                    if 'source' not in cve_data and source_used:
                         cve_data['source'] = source_used
                    embeds = await self.cve_monitor.create_cve_embed(cve_data)
                    embeds_to_send.extend(embeds)
                    processed_count += 1
                else:
<<<<<<< HEAD
                    logging.warning(f"Could not retrieve details for {cve_id} from any source.")

            except Exception as e:
                logging.error(f"Failed to process CVE {cve_id} after checking sources: {e}", exc_info=True)
=======
                    logging.warning(f"Could not retrieve details for {cve} from any source.") # Uses normalized cve

            except Exception as e:
                logging.error(f"Failed to process CVE {cve} after checking sources: {e}", exc_info=True) # Uses normalized cve
>>>>>>> 04546398

            await asyncio.sleep(0.2)

        if embeds_to_send:
            logging.info(f"Sending {len(embeds_to_send)} embeds for message {message.id}")
            try:
                for i, embed in enumerate(embeds_to_send):
                    await message.channel.send(embed=embed)
                    if i < len(embeds_to_send) - 1:
                        await asyncio.sleep(0.5)

                if len(unique_cves_upper) > MAX_EMBEDS_PER_MESSAGE:
                    await message.channel.send(f"*Found {len(unique_cves_upper)} unique CVEs, showing details for the first {MAX_EMBEDS_PER_MESSAGE}.*", allowed_mentions=discord.AllowedMentions.none())
            except discord.Forbidden:
                 # Use getattr for safer access to channel name in log message
                 log_channel_name_error = getattr(message.channel, 'name', f'ID:{message.channel.id}')
                 logger.error(f"Missing permissions to send CVE response in channel {message.channel.id} ({log_channel_name_error}) in guild {message.guild.id} ({message.guild.name})")
            except discord.HTTPException as e:
                 logger.error(f"Failed to send CVE embeds for message {message.id} to channel {message.channel.id}: {e}")
            except Exception as e:
                 logger.error(f"Unexpected error sending CVE embeds for message {message.id}: {e}", exc_info=True)

<<<<<<< HEAD
        # Ensure commands are processed regardless of CVE processing result
        await self.process_commands(message)
=======
        await self.process_commands(message)

    async def _get_current_stats(self) -> Dict[str, Any]:
        """Gathers current statistics counters under lock."""
        async with self.stats_lock:
            # Return a copy of the current stats
            return {
                "timestamp": datetime.datetime.now(datetime.timezone.utc).isoformat(),
                "bot_id": self.user.id if self.user else None,
                "cve_lookups_since_last": self.stats_cve_lookups,
                "kev_alerts_sent_since_last": self.stats_kev_alerts_sent,
                "messages_processed_since_last": self.stats_messages_processed,
                "vulncheck_success_since_last": self.stats_vulncheck_success,
                "nvd_fallback_success_since_last": self.stats_nvd_fallback_success,
                "api_errors_vulncheck_since_last": self.stats_api_errors_vulncheck,
                "api_errors_nvd_since_last": self.stats_api_errors_nvd,
                "api_errors_cisa_since_last": self.stats_api_errors_cisa,
                "rate_limits_nvd_since_last": self.stats_rate_limits_nvd,
                # Convert defaultdict to regular dict for JSON serialization before sending
                "app_command_errors_since_last": dict(self.stats_app_command_errors)
            }

    async def _get_current_diagnostics(self) -> Dict[str, Any]:
        """Gathers current diagnostic information."""
        # Gather non-counter diagnostics (DB access outside lock)
        enabled_kev_guilds = self.db.count_enabled_guilds() if self.db else 0

        # No lock needed here as these lists/timestamps are updated less frequently
        # or are assumed atomic reads/writes for basic types.
        return {
            "timestamp": datetime.datetime.now(datetime.timezone.utc).isoformat(),
            "bot_id": self.user.id if self.user else None,
            "loaded_cogs": self.loaded_cogs,
            "failed_cogs": self.failed_cogs,
            "kev_enabled_guilds": enabled_kev_guilds,
            "last_kev_check_success_ts": self.timestamp_last_kev_check_success.isoformat() if self.timestamp_last_kev_check_success else None,
            "last_kev_alert_sent_ts": self.timestamp_last_kev_alert_sent.isoformat() if self.timestamp_last_kev_alert_sent else None,
            # Add other relevant non-counter diagnostics here if needed
        }
>>>>>>> 04546398
<|MERGE_RESOLUTION|>--- conflicted
+++ resolved
@@ -47,25 +47,15 @@
         self.stats_cve_lookups = 0
         self.stats_kev_alerts_sent = 0
         self.stats_messages_processed = 0
-<<<<<<< HEAD
-        self.stats_vulncheck_success = 0
-        self.stats_api_errors_vulncheck = 0
-        self.stats_nvd_fallback_success = 0
-        self.stats_rate_limits_nvd = 0
-        self.stats_api_errors_nvd = 0
-        # --- End Statistics Counters --- Added Section
-=======
-        # New counters
+
         self.stats_vulncheck_success = 0
         self.stats_nvd_fallback_success = 0
         self.stats_api_errors_vulncheck = 0
         self.stats_api_errors_nvd = 0
         self.stats_api_errors_cisa = 0
-        self.stats_rate_limits_nvd = 0 # Specific counter for NVD rate limits
-        # App command errors: defaultdict(int) to count errors by type name
+        self.stats_rate_limits_nvd = 0
         self.stats_app_command_errors: Dict[str, int] = defaultdict(int)
         # --- End Statistics Counters ---
->>>>>>> 04546398
 
         # VulnCheck doesn't need session, can init here
         self.vulncheck_client = VulnCheckClient(api_key=vulncheck_api_token)
@@ -135,22 +125,14 @@
 
         # Load Cogs
         initial_extensions = [
-<<<<<<< HEAD
-            # Load from the 'cogs' sub-package within the 'kevvy' package
-            'kevvy.cogs.kev_commands',
-            # 'kevvy.cogs.cve_lookup', # Removed as file doesn't exist
-            'kevvy.cogs.cve_config',
-            # Add other cogs here if needed
-        ]
-        self.loaded_cogs = [] # Reset on setup
-=======
+
             'kevvy.cogs.kev_commands',
             'kevvy.cogs.cve_lookup'
             # Add other cogs here if needed
         ]
         self.loaded_cogs = [] # Reset on setup
         self.failed_cogs = [] # Reset on setup
->>>>>>> 04546398
+        
         for extension in initial_extensions:
             try:
                 await self.load_extension(extension)
@@ -319,16 +301,6 @@
         # --- Gather Detailed Stats & Diagnostics ---
         # Make copies under lock to avoid holding lock during DB query/sending
         async with self.stats_lock:
-<<<<<<< HEAD
-            cve_lookups = self.stats_cve_lookups
-            kev_alerts = self.stats_kev_alerts_sent
-            messages_processed = self.stats_messages_processed
-            vulncheck_success = self.stats_vulncheck_success
-            api_errors_vulncheck = self.stats_api_errors_vulncheck
-            nvd_fallback_success = self.stats_nvd_fallback_success
-            rate_limits_nvd = self.stats_rate_limits_nvd
-            api_errors_nvd = self.stats_api_errors_nvd
-=======
             stats_payload = {
                 "timestamp": now.isoformat(),
                 "cve_lookups_since_last": self.stats_cve_lookups,
@@ -342,29 +314,12 @@
                 "rate_limits_nvd_since_last": self.stats_rate_limits_nvd,
                 "app_command_errors_since_last": dict(self.stats_app_command_errors) # Convert defaultdict
             }
->>>>>>> 04546398
             # Reset counters after reading
             self.stats_cve_lookups = 0
             self.stats_kev_alerts_sent = 0
             self.stats_messages_processed = 0
             self.stats_vulncheck_success = 0
-<<<<<<< HEAD
-            self.stats_api_errors_vulncheck = 0
-            self.stats_nvd_fallback_success = 0
-            self.stats_rate_limits_nvd = 0
-            self.stats_api_errors_nvd = 0
-
-        stats_data = {
-            "timestamp": now.isoformat(),
-            "cve_lookups_since_last": cve_lookups,
-            "kev_alerts_sent_since_last": kev_alerts,
-            "messages_processed_since_last": messages_processed,
-            "vulncheck_success_since_last": vulncheck_success,
-            "api_errors_vulncheck_since_last": api_errors_vulncheck,
-            "nvd_fallback_success_since_last": nvd_fallback_success,
-            "rate_limits_nvd_since_last": rate_limits_nvd,
-            "api_errors_nvd_since_last": api_errors_nvd
-=======
+
             self.stats_nvd_fallback_success = 0
             self.stats_api_errors_vulncheck = 0
             self.stats_api_errors_nvd = 0
@@ -382,7 +337,6 @@
             "kev_enabled_guilds": enabled_kev_guilds,
             "last_kev_check_success_ts": self.timestamp_last_kev_check_success.isoformat() if self.timestamp_last_kev_check_success else None,
             "last_kev_alert_sent_ts": self.timestamp_last_kev_alert_sent.isoformat() if self.timestamp_last_kev_alert_sent else None,
->>>>>>> 04546398
         }
 
         # --- Send Data --- 
@@ -431,10 +385,6 @@
         request_timeout = ClientTimeout(total=10)
 
         try:
-<<<<<<< HEAD
-            # Pass the ClientTimeout object
-=======
->>>>>>> 04546398
             async with self.http_session.post(target_url, json=data, headers=headers, timeout=request_timeout) as response:
                 if 200 <= response.status < 300:
                     logger.debug(f"Successfully sent data to kevvy-web endpoint {endpoint}. Status: {response.status}")
@@ -706,15 +656,10 @@
 
         embeds_to_send = []
         processed_count = 0
-<<<<<<< HEAD
-        # Use the uppercase list for processing
-        for cve_id in unique_cves_upper:
-=======
+
         for cve_original_case in unique_cves:
-            # Normalize to uppercase for API lookups
             cve = cve_original_case.upper() # Added conversion
 
->>>>>>> 04546398
             if processed_count >= MAX_EMBEDS_PER_MESSAGE:
                 logging.warning(f"Max embeds reached for message {message.id}. Found {len(unique_cves_upper)} unique CVEs, processing first {MAX_EMBEDS_PER_MESSAGE}.")
                 break
@@ -726,27 +671,18 @@
                 async with self.stats_lock:
                     self.stats_cve_lookups += 1
 
-<<<<<<< HEAD
-                if self.vulncheck_client and self.vulncheck_client.api_client:
-                    logging.debug(f"Attempting VulnCheck fetch for {cve_id}")
-                    try:
-                        cve_data = await self.vulncheck_client.get_cve_details(cve_id)
-=======
+
                 if self.vulncheck_client.api_client:
                     logging.debug(f"Attempting VulnCheck fetch for {cve}") # Uses normalized cve
                     try:
                         cve_data = await self.vulncheck_client.get_cve_details(cve) # Pass normalized cve
->>>>>>> 04546398
                         if cve_data:
                             source_used = "VulnCheck"
                             async with self.stats_lock:
                                 self.stats_vulncheck_success += 1 # Increment VulnCheck success
                     except Exception as e_vc:
-<<<<<<< HEAD
-                        logger.error(f"Error during VulnCheck API call for {cve_id}: {e_vc}", exc_info=True)
-=======
+
                         logger.error(f"Error during VulnCheck API call for {cve}: {e_vc}", exc_info=True)
->>>>>>> 04546398
                         async with self.stats_lock:
                             self.stats_api_errors_vulncheck += 1
                         cve_data = None # Ensure cve_data is None if exception occurred
@@ -754,30 +690,18 @@
                     logging.debug("VulnCheck client not available (no API key?), skipping.")
 
                 if not cve_data:
-<<<<<<< HEAD
-                    log_msg_prefix = f"VulnCheck failed for {cve_id}," if self.vulncheck_client and self.vulncheck_client.api_client else ""
-                    logging.debug(f"{log_msg_prefix} Attempting NVD fetch for {cve_id} (VulnCheck unavailable or failed).")
-
-                    if self.nvd_client:
-                        try:
-                            cve_data = await self.nvd_client.get_cve_details(cve_id)
-=======
+
                     log_msg_prefix = f"VulnCheck failed for {cve}," if self.vulncheck_client.api_client else ""
                     logging.debug(f"{log_msg_prefix} Attempting NVD fetch for {cve} (VulnCheck unavailable or failed).") # Uses normalized cve
 
                     if self.nvd_client:
                         try:
                             cve_data = await self.nvd_client.get_cve_details(cve) # Pass normalized cve
->>>>>>> 04546398
                             if cve_data:
                                 source_used = "NVD"
                                 async with self.stats_lock:
                                     self.stats_nvd_fallback_success += 1 # Increment NVD fallback success
-<<<<<<< HEAD
-                        # Catch other NVD client errors
-                        except Exception as e_nvd:
-                            logger.error(f"Error during NVD API call for {cve_id}: {e_nvd}", exc_info=True)
-=======
+
                         # Catch Rate Limit specifically
                         except NVDRateLimitError as e_rate_limit:
                             logger.warning(f"NVD rate limit encountered for {cve}: {e_rate_limit}")
@@ -787,7 +711,6 @@
                         # Catch other NVD client errors
                         except Exception as e_nvd:
                             logger.error(f"Error during NVD API call for {cve}: {e_nvd}", exc_info=True)
->>>>>>> 04546398
                             async with self.stats_lock:
                                 self.stats_api_errors_nvd += 1
                             cve_data = None # Ensure cve_data is None if exception occurred
@@ -802,17 +725,11 @@
                     embeds_to_send.extend(embeds)
                     processed_count += 1
                 else:
-<<<<<<< HEAD
-                    logging.warning(f"Could not retrieve details for {cve_id} from any source.")
-
-            except Exception as e:
-                logging.error(f"Failed to process CVE {cve_id} after checking sources: {e}", exc_info=True)
-=======
+
                     logging.warning(f"Could not retrieve details for {cve} from any source.") # Uses normalized cve
 
             except Exception as e:
                 logging.error(f"Failed to process CVE {cve} after checking sources: {e}", exc_info=True) # Uses normalized cve
->>>>>>> 04546398
 
             await asyncio.sleep(0.2)
 
@@ -834,11 +751,6 @@
                  logger.error(f"Failed to send CVE embeds for message {message.id} to channel {message.channel.id}: {e}")
             except Exception as e:
                  logger.error(f"Unexpected error sending CVE embeds for message {message.id}: {e}", exc_info=True)
-
-<<<<<<< HEAD
-        # Ensure commands are processed regardless of CVE processing result
-        await self.process_commands(message)
-=======
         await self.process_commands(message)
 
     async def _get_current_stats(self) -> Dict[str, Any]:
@@ -877,5 +789,4 @@
             "last_kev_check_success_ts": self.timestamp_last_kev_check_success.isoformat() if self.timestamp_last_kev_check_success else None,
             "last_kev_alert_sent_ts": self.timestamp_last_kev_alert_sent.isoformat() if self.timestamp_last_kev_alert_sent else None,
             # Add other relevant non-counter diagnostics here if needed
-        }
->>>>>>> 04546398
+        }